--- conflicted
+++ resolved
@@ -5,45 +5,24 @@
 
 if __name__ == "__main__":
     print("Beginning inference...")
-    path = "results/models/best_model_densenet121.pth"
     loader = create_dataloader(
         clinical_data=cfg.tabular_clinical_test,
         cxr_images_dir=cfg.cxr_test_dir,
     )
+
+    path = "results/models/best_model_densenet121.pth"
     preds, labels = run_inference(
         model=path,
         test_loader=loader,
     )
 
-<<<<<<< HEAD
-    auc_scores, report = evaluate_model(preds, labels)
-
+    results = evaluate_model(
+        preds=preds,
+        labels=labels,
+    )
+    # Print and save results
     print_evaluation_results(
-        auc_scores=auc_scores, report=report, save_path="results/evaluation_report.txt"
+        results=results,
+        save_path="results/evaluation_report.txt",
     )
-    print("Inference completed.")
-=======
-path = "results/models/best_model_densenet121.pth"
-loader = create_dataloader(
-    clinical_data=cfg.tabular_clinical_test,
-    cxr_images_dir=cfg.cxr_test_dir,
-    num_workers=32,
-    batch_size=128,
-    normalization_mode="imagenet",
-)
-preds, labels = run_inference(
-    state_dict_path=path,
-    model=model,
-    test_loader=loader,
-    device="cuda",
-)
-
-# Get evaluation results
-results = evaluate_model(preds, labels)
-
-# Print and save results
-print_evaluation_results(
-    results=results,
-    save_path="results/evaluation_report.txt",
-)
->>>>>>> dc1cfe59
+    print("Inference completed.")