--- conflicted
+++ resolved
@@ -1,6 +1,6 @@
 from src.models import CXRModelConfig
 from src.models.cxr_model import SupportedModels
-from src.utils import train_model, run_inference
+from src.utils import run_inference, train_model
 
 MODELS: list[SupportedModels] = [
     "densenet121",
@@ -16,17 +16,10 @@
 ]
 
 
-<<<<<<< HEAD
 def run_trainer(model: SupportedModels):
     model_config = CXRModelConfig(model=model, freeze_backbone=True)
     loss, auc, epoch_time, total_time, epoch_count, _trained_model = train_model(
         model_config=model_config,
-=======
-def train_selected_model(model: SupportedModels):
-    cxr_modal = CXRModel(model=model, freeze_backbone=True, hidden_dims=())
-    loss, auc, epoch_time, total_time, epoch_count = train_model(
-        model=cxr_modal,
->>>>>>> dc1cfe59
         lr=1e-4,
         epochs=1,
         batch_size=128,
